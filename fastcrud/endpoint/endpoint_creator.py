--- conflicted
+++ resolved
@@ -371,16 +371,12 @@
                 raise BadRequestException(
                     detail="Conflicting parameters: Use either 'page' and 'itemsPerPage' for paginated results or 'offset' and 'limit' for specific range queries."
                 )
-<<<<<<< HEAD
-            elif is_paginated:
-=======
 
             if is_paginated:
                 if not page:
                     page = 1
                 if not items_per_page:
                     items_per_page = 10
->>>>>>> 3984fc44
                 offset = compute_offset(page=page, items_per_page=items_per_page)  # type: ignore
                 limit = items_per_page
             elif not has_offset_limit:
@@ -411,8 +407,6 @@
                     items_per_page=items_per_page,  # type: ignore
                 )
 
-<<<<<<< HEAD
-=======
             if not has_offset_limit:
                 offset = 0
                 limit = 100
@@ -423,7 +417,6 @@
                 limit=limit,  # type: ignore
                 **filters,
             )
->>>>>>> 3984fc44
             return crud_data  # pragma: no cover
 
         return endpoint
