from typing import Type, Optional, Callable, Sequence, Union, Any, cast
from enum import Enum

from fastapi import Depends, Body, Query, APIRouter
from pydantic import ValidationError, BaseModel
from sqlalchemy.ext.asyncio import AsyncSession

from fastcrud.crud.fast_crud import FastCRUD
from fastcrud.paginated import ListResponse, PaginatedListResponse
from fastcrud.types import (
    CreateSchemaType,
    DeleteSchemaType,
    ModelType,
    SelectSchemaType,
    UpdateSchemaType,
)
from ..exceptions.http_exceptions import (
    DuplicateValueException,
    NotFoundException,
    BadRequestException,
)
from ..paginated.helper import compute_offset
from ..paginated.response import paginated_response
from .helper import (
    CRUDMethods,
    FilterConfig,
    _extract_unique_columns,
    _get_primary_keys,
    _get_python_type,
    _inject_dependencies,
    _apply_model_pk,
    _create_dynamic_filters,
    _get_column_types,
)
from ..paginated.schemas import create_list_response, create_paginated_response


class EndpointCreator:
    """
    A class to create and register CRUD endpoints for a FastAPI application.

    This class simplifies the process of adding create, read, update, and delete (CRUD) endpoints
    to a FastAPI router. It is initialized with a SQLAlchemy session, model, CRUD operations,
    and Pydantic schemas, and allows for custom dependency injection for each endpoint.
    The method assumes `id` is the primary key for path parameters.

    Attributes:
        session: The SQLAlchemy async session.
        model: The SQLAlchemy model.
        create_schema: Pydantic schema for creating an item.
        update_schema: Pydantic schema for updating an item.
        crud: An optional FastCRUD instance. If not provided, uses `FastCRUD(model)`.
        include_in_schema: Whether to include the created endpoints in the OpenAPI schema.
        delete_schema: Optional Pydantic schema for deleting an item.
        path: Base path for the CRUD endpoints.
        tags: List of tags for grouping endpoints in the documentation.
        is_deleted_column: Optional column name to use for indicating a soft delete. Defaults to `"is_deleted"`.
        deleted_at_column: Optional column name to use for storing the timestamp of a soft delete. Defaults to `"deleted_at"`.
        updated_at_column: Optional column name to use for storing the timestamp of an update. Defaults to `"updated_at"`.
        endpoint_names: Optional dictionary to customize endpoint names for CRUD operations. Keys are operation types
                        (`"create"`, `"read"`, `"update"`, `"delete"`, `"db_delete"`, `"read_multi"`), and
                        values are the custom names to use. Unspecified operations will use default names.
        filter_config: Optional `FilterConfig` instance or dictionary to configure filters for the `read_multi` endpoint.
        select_schema: Optional Pydantic schema for selecting an item.

    Raises:
        ValueError: If both `included_methods` and `deleted_methods` are provided.

    Examples:
        Basic Setup:

        ??? example "`mymodel/model.py`"

            ```python
            --8<--
            fastcrud/examples/mymodel/model.py:imports
            fastcrud/examples/mymodel/model.py:model_simple
            --8<--
            ```

        ??? example "`mymodel/schemas.py`"

            ```python
            --8<--
            fastcrud/examples/mymodel/schemas.py:imports
            fastcrud/examples/mymodel/schemas.py:createschema
            fastcrud/examples/mymodel/schemas.py:updateschema
            --8<--
            ```

        ```python
        from fastapi import FastAPI
        from fastcrud import EndpointCreator

        from .database import async_session
        from .mymodel.model import MyModel
        from .mymodel.schemas import CreateMyModelSchema, UpdateMyModelSchema

        app = FastAPI()
        endpoint_creator = EndpointCreator(
            session=async_session,
            model=MyModel,
            create_schema=CreateMyModelSchema,
            update_schema=UpdateMyModelSchema,
        )
        endpoint_creator.add_routes_to_router()
        app.include_router(endpoint_creator.router, prefix="/mymodel")
        ```

        With Custom Dependencies:

        ```python
        from fastapi.security import OAuth2PasswordBearer

        oauth2_scheme = OAuth2PasswordBearer(tokenUrl="token")

        def get_current_user(token: str = Depends(oauth2_scheme)):
            return ...

        endpoint_creator.add_routes_to_router(
            read_deps=[get_current_user],
            update_deps=[get_current_user],
        )
        ```

        Selective Endpoint Creation (inclusion):

        ```python
        # Only create 'create' and 'read' endpoints
        endpoint_creator.add_routes_to_router(
            included_methods=["create", "read"],
        )
        ```

        Selective Endpoint Creation (deletion):

        ```python
        # Create all but 'update' and 'delete' endpoints
        endpoint_creator.add_routes_to_router(
            deleted_methods=["update", "delete"],
        )
        ```

        Integrating with Multiple Models:

        ```python
        # Assuming definitions for OtherModel, OtherModelCRUD, etc.

        other_model_crud = OtherModelCRUD(OtherModel)
        other_endpoint_creator = EndpointCreator(
            session=async_session,
            model=OtherModel,
            create_schema=CreateOtherModelSchema,
            update_schema=UpdateOtherModelSchema,
            crud=other_model_crud,
        )
        other_endpoint_creator.add_routes_to_router()
        app.include_router(other_endpoint_creator.router, prefix="/othermodel")
        ```

        Customizing Endpoint Names:

        ```python
        endpoint_creator = EndpointCreator(
            session=async_session,
            model=MyModel,
            create_schema=CreateMyModelSchema,
            update_schema=UpdateMyModelSchema,
            path="/mymodel",
            tags=["MyModel"],
            endpoint_names={
                "create": "add",  # Custom endpoint name for creating items
                "read": "fetch",  # Custom endpoint name for reading a single item
                "update": "change",  # Custom endpoint name for updating items
                # The delete operation will use the default name "delete"
            },
        )
        endpoint_creator.add_routes_to_router()
        ```

        Using `filter_config` with `dict`:

        ```python
        from fastapi import FastAPI
        from fastcrud import EndpointCreator, FilterConfig

        from .database import async_session
        from .mymodel.model import MyModel
        from .mymodel.schemas import CreateMyModelSchema, UpdateMyModelSchema

        app = FastAPI()
        endpoint_creator = EndpointCreator(
            session=async_session,
            model=MyModel,
            create_schema=CreateMyModelSchema,
            update_schema=UpdateMyModelSchema,
            filter_config=FilterConfig(filters={"id": None, "name": "default"}),
        )
        # Adds CRUD routes with filtering capabilities
        endpoint_creator.add_routes_to_router()
        # Include the internal router into the FastAPI app
        app.include_router(endpoint_creator.router, prefix="/mymodel")

        # Explanation:
        # The FilterConfig specifies that 'id' should be a query parameter with no default value
        # and 'name' should be a query parameter with a default value of 'default'.
        # When fetching multiple items, you can filter by these parameters.
        # Example GET request: /mymodel/get_multi?id=1&name=example
        ```

        Using `filter_config` with keyword arguments:

        ```python
        from fastapi import FastAPI
        from fastcrud import EndpointCreator, FilterConfig

        from .database import async_session
        from .mymodel.model import MyModel
        from .mymodel.schemas import CreateMyModelSchema, UpdateMyModelSchema

        app = FastAPI()
        endpoint_creator = EndpointCreator(
            session=async_session,
            model=MyModel,
            create_schema=CreateMyModelSchema,
            update_schema=UpdateMyModelSchema,
            filter_config=FilterConfig(id=None, name="default"),
        )
        # Adds CRUD routes with filtering capabilities
        endpoint_creator.add_routes_to_router()
        # Include the internal router into the FastAPI app
        app.include_router(endpoint_creator.router, prefix="/mymodel")

        # Explanation:
        # The FilterConfig specifies that 'id' should be a query parameter with no default value
        # and 'name' should be a query parameter with a default value of 'default'.
        # When fetching multiple items, you can filter by these parameters.
        # Example GET request: /mymodel/get_multi?id=1&name=example
        ```
    """

    def __init__(
        self,
        session: Callable,
        model: ModelType,
        create_schema: Type[CreateSchemaType],
        update_schema: Type[UpdateSchemaType],
        crud: Optional[FastCRUD] = None,
        include_in_schema: bool = True,
        delete_schema: Optional[Type[DeleteSchemaType]] = None,
        path: str = "",
        tags: Optional[list[Union[str, Enum]]] = None,
        is_deleted_column: str = "is_deleted",
        deleted_at_column: str = "deleted_at",
        updated_at_column: str = "updated_at",
        endpoint_names: Optional[dict[str, str]] = None,
        filter_config: Optional[Union[FilterConfig, dict]] = None,
        select_schema: Optional[Type[SelectSchemaType]] = None,
    ) -> None:
        self._primary_keys = _get_primary_keys(model)
        self._primary_keys_types = {
            pk.name: _get_python_type(pk) for pk in self._primary_keys
        }
        self.primary_key_names = [pk.name for pk in self._primary_keys]
        self.session = session
        self.crud = crud or FastCRUD(
            model=model,
            is_deleted_column=is_deleted_column,
            deleted_at_column=deleted_at_column,
            updated_at_column=updated_at_column,
        )
        self.model = model
        self.create_schema = create_schema
        self.update_schema = update_schema
        self.delete_schema = delete_schema
        self.select_schema = select_schema
        self.include_in_schema = include_in_schema
        self.path = path
        self.tags = tags or []
        self.router = APIRouter()
        self.is_deleted_column = is_deleted_column
        self.deleted_at_column = deleted_at_column
        self.updated_at_column = updated_at_column
        self.default_endpoint_names = {
            "create": "",
            "read": "",
            "update": "",
            "delete": "",
            "db_delete": "db_delete",
            "read_multi": "",
        }
        self.endpoint_names = {**self.default_endpoint_names, **(endpoint_names or {})}
        if filter_config:
            if isinstance(filter_config, dict):
                filter_config = FilterConfig(**filter_config)
            self._validate_filter_config(filter_config)
        self.filter_config = filter_config
        self.column_types = _get_column_types(model)

        if select_schema is not None:
            response_key = getattr(self.crud, "multi_response_key", "data")
            self.list_response_model = create_list_response(select_schema, response_key)
            self.paginated_response_model = create_paginated_response(
                select_schema, response_key
            )
        else:
            self.list_response_model = None  # type: ignore
            self.paginated_response_model = None  # type: ignore

    def _validate_filter_config(self, filter_config: FilterConfig) -> None:
        model_columns = self.crud.model_col_names
        supported_filters = self.crud._SUPPORTED_FILTERS
        for key in filter_config.filters.keys():
            if "__" in key:
                field_name, op = key.rsplit("__", 1)
                if op not in supported_filters:
                    raise ValueError(
                        f"Invalid filter op '{op}': following filter ops are allowed: {supported_filters.keys()}"
                    )
            else:
                field_name = key

            if field_name not in model_columns:
                raise ValueError(
                    f"Invalid filter column '{key}': not found in model '{self.model.__name__}' columns"
                )

    def _create_item(self):
        """Creates an endpoint for creating items in the database."""

        async def endpoint(
            db: AsyncSession = Depends(self.session),
            item: self.create_schema = Body(...),  # type: ignore
        ):
            unique_columns = _extract_unique_columns(self.model)

            for column in unique_columns:
                col_name = column.name
                if hasattr(item, col_name):
                    value = getattr(item, col_name)
                    exists = await self.crud.exists(db, **{col_name: value})
                    if exists:  # pragma: no cover
                        raise DuplicateValueException(
                            f"Value {value} is already registered"
                        )

            return await self.crud.create(db, item)

        return endpoint

    def _read_item(self):
        """Creates an endpoint for reading a single item from the database."""

        @_apply_model_pk(**self._primary_keys_types)
        async def endpoint(db: AsyncSession = Depends(self.session), **pkeys):
            if self.select_schema is not None:
                item = await self.crud.get(
                    db,
                    schema_to_select=cast(Type[BaseModel], self.select_schema),
                    return_as_model=True,
                    **pkeys,
                )
            else:
                item = await self.crud.get(db, **pkeys)
            if not item:  # pragma: no cover
                raise NotFoundException(detail="Item not found")
            return item  # pragma: no cover

        return endpoint

    def _read_items(self):
        """Creates an endpoint for reading multiple items from the database."""
        dynamic_filters = _create_dynamic_filters(self.filter_config, self.column_types)

        async def endpoint(
            db: AsyncSession = Depends(self.session),
            offset: Optional[int] = Query(
                None, description="Offset for unpaginated queries"
            ),
            limit: Optional[int] = Query(
                None, description="Limit for unpaginated queries"
            ),
            page: Optional[int] = Query(None, alias="page", description="Page number"),
            items_per_page: Optional[int] = Query(
                None, alias="itemsPerPage", description="Number of items per page"
            ),
            sort: Optional[str] = Query(
                None,
<<<<<<< HEAD
                description="Sort by columns (e.g., 'name,-age')",
=======
                description="Sort results by one or more fields. Format: 'field1,-field2' where '-' prefix indicates descending order. Example: 'name' (ascending), '-age' (descending), 'name,-age' (name ascending, then age descending).",
>>>>>>> 2a42867f
            ),
            filters: dict = Depends(dynamic_filters),
        ) -> Union[dict[str, Any], PaginatedListResponse, ListResponse]:
            is_paginated = (page is not None) or (items_per_page is not None)
            has_offset_limit = (offset is not None) and (limit is not None)

            if is_paginated and has_offset_limit:
                raise BadRequestException(
                    detail="Conflicting parameters: Use either 'page' and 'itemsPerPage' for paginated results or 'offset' and 'limit' for specific range queries."
                )

            if is_paginated:
                if not page:
                    page = 1
                if not items_per_page:
                    items_per_page = 10
                offset = compute_offset(page=page, items_per_page=items_per_page)  # type: ignore
                limit = items_per_page
            elif not has_offset_limit:
                offset = 0
                limit = 100

<<<<<<< HEAD
            sort_columns: list[str] = []
            sort_orders: list[str] = []
            if sort:
                for s in sort.split(','):
                    s = s.strip()
                    if not s:
                        continue
                    if s.startswith('-'):
                        sort_columns.append(s[1:])
                        sort_orders.append('desc')
                    else:
                        sort_columns.append(s)
                        sort_orders.append('asc')
=======
            # Parse sort parameter
            sort_columns = None
            sort_orders = None
            if sort:
                sort_fields = sort.split(",")
                sort_columns = []
                sort_orders = []
                for field in sort_fields:
                    if field.startswith("-"):
                        sort_columns.append(field[1:])
                        sort_orders.append("desc")
                    else:
                        sort_columns.append(field)
                        sort_orders.append("asc")
>>>>>>> 2a42867f

            if self.select_schema is not None:
                crud_data = await self.crud.get_multi(
                    db,
                    offset=offset,  # type: ignore
                    limit=limit,  # type: ignore
                    schema_to_select=self.select_schema,
                    sort_columns=sort_columns,
                    sort_orders=sort_orders,
                    return_as_model=True,
                    sort_columns=sort_columns,
                    sort_orders=sort_orders,
                    **filters,
                )
            else:
                crud_data = await self.crud.get_multi(
                    db,
                    offset=offset,  # type: ignore
                    limit=limit,  # type: ignore
                    sort_columns=sort_columns,
                    sort_orders=sort_orders,
                    **filters,
                )

            if is_paginated:
                return paginated_response(
                    crud_data=crud_data,
                    page=page,  # type: ignore
                    items_per_page=items_per_page,  # type: ignore
                    multi_response_key=self.crud.multi_response_key,
                )

            return crud_data  # pragma: no cover

        return endpoint

    def _update_item(self):
        """Creates an endpoint for updating an existing item in the database."""

        @_apply_model_pk(**self._primary_keys_types)
        async def endpoint(
            item: self.update_schema = Body(...),  # type: ignore
            db: AsyncSession = Depends(self.session),
            **pkeys,
        ):
            return await self.crud.update(db, item, **pkeys)

        return endpoint

    def _delete_item(self):
        """Creates an endpoint for deleting an item from the database."""

        @_apply_model_pk(**self._primary_keys_types)
        async def endpoint(db: AsyncSession = Depends(self.session), **pkeys):
            await self.crud.delete(db, **pkeys)
            return {"message": "Item deleted successfully"}  # pragma: no cover

        return endpoint

    def _db_delete(self):
        """
        Creates an endpoint for hard deleting an item from the database.

        This endpoint is only added if the `delete_schema` is provided during initialization.
        The endpoint expects an item ID as a path parameter and uses the provided SQLAlchemy
        async session to permanently delete the item from the database.
        """

        @_apply_model_pk(**self._primary_keys_types)
        async def endpoint(db: AsyncSession = Depends(self.session), **pkeys):
            await self.crud.db_delete(db, **pkeys)
            return {
                "message": "Item permanently deleted from the database"
            }  # pragma: no cover

        return endpoint

    def _get_endpoint_path(self, operation: str):
        endpoint_name = self.endpoint_names.get(
            operation, self.default_endpoint_names.get(operation, operation)
        )
        path = f"{self.path}/{endpoint_name}" if endpoint_name else self.path

        if operation in {"read", "update", "delete", "db_delete"}:
            _primary_keys_path_suffix = "/".join(
                f"{{{n}}}" for n in self.primary_key_names
            )
            path = f"{path}/{_primary_keys_path_suffix}"

        return path

    def add_routes_to_router(
        self,
        create_deps: Sequence[Callable] = [],
        read_deps: Sequence[Callable] = [],
        read_multi_deps: Sequence[Callable] = [],
        update_deps: Sequence[Callable] = [],
        delete_deps: Sequence[Callable] = [],
        db_delete_deps: Sequence[Callable] = [],
        included_methods: Optional[Sequence[str]] = None,
        deleted_methods: Optional[Sequence[str]] = None,
    ):
        """
        Adds CRUD operation routes to the FastAPI router with specified dependencies for each type of operation.

        This method registers routes for create, read, update, and delete operations with the FastAPI router,
        allowing for custom dependency injection for each type of operation.

        Args:
            create_deps: List of functions to be injected as dependencies for the create endpoint.
            read_deps: List of functions to be injected as dependencies for the read endpoint.
            read_multi_deps: List of functions to be injected as dependencies for the read multiple items endpoint.
            update_deps: List of functions to be injected as dependencies for the update endpoint.
            delete_deps: List of functions to be injected as dependencies for the delete endpoint.
            db_delete_deps: List of functions to be injected as dependencies for the hard delete endpoint.
            included_methods: Optional list of methods to include. Defaults to all CRUD methods.
            deleted_methods: Optional list of methods to exclude. Defaults to `None`.

        Raises:
            ValueError: If both `included_methods` and `deleted_methods` are provided.

        Examples:
            Selective Endpoint Creation:

            ```python
            # Only create 'create' and 'read' endpoints
            endpoint_creator.add_routes_to_router(
                included_methods=["create", "read"],
            )
            ```

            Excluding Specific Endpoints:

            ```python
            # Create all endpoints except 'delete' and 'db_delete'
            endpoint_creator.add_routes_to_router(
                deleted_methods=["delete", "db_delete"],
            )
            ```

            With Custom Dependencies and Selective Endpoints:

            ```python
            def get_current_user(...):
                ...

            # Create only 'read' and 'update' endpoints with custom dependencies
            endpoint_creator.add_routes_to_router(
                read_deps=[get_current_user],
                update_deps=[get_current_user],
                included_methods=["read", "update"],
            )
            ```

        Note:
            This method should be called to register the endpoints with the FastAPI application.
            If `delete_schema` is provided on class instantiation, a hard delete endpoint is also registered.
            This method assumes `id` is the primary key for path parameters.
        """
        if (included_methods is not None) and (deleted_methods is not None):
            raise ValueError(
                "Cannot use both 'included_methods' and 'deleted_methods' simultaneously."
            )

        if included_methods is None:
            included_methods = [
                "create",
                "read",
                "read_multi",
                "update",
                "delete",
                "db_delete",
            ]
        else:
            try:
                included_methods = CRUDMethods(
                    valid_methods=included_methods
                ).valid_methods
            except ValidationError as e:
                raise ValueError(f"Invalid CRUD methods in included_methods: {e}")

        if deleted_methods is None:
            deleted_methods = []
        else:
            try:
                deleted_methods = CRUDMethods(
                    valid_methods=deleted_methods
                ).valid_methods
            except ValidationError as e:
                raise ValueError(f"Invalid CRUD methods in deleted_methods: {e}")

        delete_description = "Delete a"
        if self.delete_schema:
            delete_description = "Soft delete a"

        if ("create" in included_methods) and ("create" not in deleted_methods):
            self.router.add_api_route(
                self._get_endpoint_path(operation="create"),
                self._create_item(),
                methods=["POST"],
                include_in_schema=self.include_in_schema,
                tags=self.tags,
                dependencies=_inject_dependencies(create_deps),
                description=f"Create a new {self.model.__name__} row in the database.",
            )

        if ("read" in included_methods) and ("read" not in deleted_methods):
            self.router.add_api_route(
                self._get_endpoint_path(operation="read"),
                self._read_item(),
                methods=["GET"],
                include_in_schema=self.include_in_schema,
                tags=self.tags,
                dependencies=_inject_dependencies(read_deps),
                response_model=self.select_schema if self.select_schema else None,
                description=f"Read a single {self.model.__name__} row from the database by its primary keys: {self.primary_key_names}.",
            )

        if ("read_multi" in included_methods) and ("read_multi" not in deleted_methods):
            if self.select_schema is not None:
                response_model: Optional[
                    Type[Union[PaginatedListResponse[Any], ListResponse[Any]]]
                ] = Union[
                    self.paginated_response_model,  # type: ignore
                    self.list_response_model,  # type: ignore
                ]
            else:
                response_model = None

            self.router.add_api_route(
                self._get_endpoint_path(operation="read_multi"),
                self._read_items(),
                methods=["GET"],
                include_in_schema=self.include_in_schema,
                tags=self.tags,
                dependencies=_inject_dependencies(read_multi_deps),
                response_model=response_model,
                description=(
                    f"Read multiple {self.model.__name__} rows from the database.\n\n"
<<<<<<< HEAD
                    f"- Use page & itemsPerPage for paginated results\n"
                    f"- Use offset & limit for specific ranges\n"
                    f"- Use sort for sorting the results (e.g., 'name,-age')\n"
=======
                    f"**Pagination Options:**\n"
                    f"- Use `page` & `itemsPerPage` for paginated results\n"
                    f"- Use `offset` & `limit` for specific ranges\n\n"
                    f"**Sorting:**\n"
                    f"- Use `sort` parameter to sort results by one or more fields\n"
                    f"- Format: `field1,-field2` (comma-separated, `-` prefix for descending)\n"
                    f"- Examples: `name` (ascending), `-age` (descending), `name,-age` (mixed)\n\n"
                    f"**Response Format:**\n"
>>>>>>> 2a42867f
                    f"- Returns paginated response when using page/itemsPerPage\n"
                    f"- Returns simple list response when using offset/limit"
                ),
            )

        if ("update" in included_methods) and ("update" not in deleted_methods):
            self.router.add_api_route(
                self._get_endpoint_path(operation="update"),
                self._update_item(),
                methods=["PATCH"],
                include_in_schema=self.include_in_schema,
                tags=self.tags,
                dependencies=_inject_dependencies(update_deps),
                description=f"Update an existing {self.model.__name__} row in the database by its primary keys: {self.primary_key_names}.",
            )

        if ("delete" in included_methods) and ("delete" not in deleted_methods):
            path = self._get_endpoint_path(operation="delete")
            self.router.add_api_route(
                path,
                self._delete_item(),
                methods=["DELETE"],
                include_in_schema=self.include_in_schema,
                tags=self.tags,
                dependencies=_inject_dependencies(delete_deps),
                description=f"{delete_description} {self.model.__name__} row from the database by its primary keys: {self.primary_key_names}.",
            )

        if (
            ("db_delete" in included_methods)
            and ("db_delete" not in deleted_methods)
            and self.delete_schema
        ):
            self.router.add_api_route(
                self._get_endpoint_path(operation="db_delete"),
                self._db_delete(),
                methods=["DELETE"],
                include_in_schema=self.include_in_schema,
                tags=self.tags,
                dependencies=_inject_dependencies(db_delete_deps),
                description=f"Permanently delete a {self.model.__name__} row from the database by its primary keys: {self.primary_key_names}.",
            )

    def add_custom_route(
        self,
        endpoint: Callable,
        methods: Optional[Union[set[str], list[str]]],
        path: Optional[str] = None,
        dependencies: Optional[Sequence[Callable]] = None,
        include_in_schema: bool = True,
        tags: Optional[list[Union[str, Enum]]] = None,
        summary: Optional[str] = None,
        description: Optional[str] = None,
        response_description: str = "Successful Response",
    ) -> None:
        """
        Adds a custom route to the FastAPI router.

        Args:
            endpoint: The endpoint function to execute when the route is called.
            methods: A list of HTTP methods for the route (e.g., `['GET', 'POST']`).
            path: URL path for the custom route.
            dependencies: A list of functions to be injected as dependencies for the route.
            include_in_schema: Whether to include this route in the OpenAPI schema.
            tags: Tags for grouping and categorizing the route in documentation.
            summary: A short summary of the route, for documentation.
            description: A detailed description of the route, for documentation.
            response_description: A description of the response, for documentation.

        Example:
            ```python
            async def custom_endpoint(foo: int, bar: str):
                # custom logic here
                return {"foo": foo, "bar": bar}

            endpoint_creator.add_custom_route(
                endpoint=custom_endpoint,
                methods=["GET"],
                path="/custom",
                tags=["custom"],
                summary="Custom Endpoint",
                description="This is a custom endpoint.",
            )
            ```
        """
        path = path or self.path
        full_path = f"{self.path}{path}"
        self.router.add_api_route(
            path=full_path,
            endpoint=endpoint,
            methods=methods,
            dependencies=_inject_dependencies(dependencies) or [],
            include_in_schema=include_in_schema,
            tags=tags or self.tags,
            summary=summary,
            description=description,
            response_description=response_description,
        )<|MERGE_RESOLUTION|>--- conflicted
+++ resolved
@@ -386,11 +386,7 @@
             ),
             sort: Optional[str] = Query(
                 None,
-<<<<<<< HEAD
-                description="Sort by columns (e.g., 'name,-age')",
-=======
                 description="Sort results by one or more fields. Format: 'field1,-field2' where '-' prefix indicates descending order. Example: 'name' (ascending), '-age' (descending), 'name,-age' (name ascending, then age descending).",
->>>>>>> 2a42867f
             ),
             filters: dict = Depends(dynamic_filters),
         ) -> Union[dict[str, Any], PaginatedListResponse, ListResponse]:
@@ -413,36 +409,19 @@
                 offset = 0
                 limit = 100
 
-<<<<<<< HEAD
             sort_columns: list[str] = []
             sort_orders: list[str] = []
             if sort:
-                for s in sort.split(','):
+                for s in sort.split(","):
                     s = s.strip()
                     if not s:
                         continue
-                    if s.startswith('-'):
+                    if s.startswith("-"):
                         sort_columns.append(s[1:])
-                        sort_orders.append('desc')
+                        sort_orders.append("desc")
                     else:
                         sort_columns.append(s)
-                        sort_orders.append('asc')
-=======
-            # Parse sort parameter
-            sort_columns = None
-            sort_orders = None
-            if sort:
-                sort_fields = sort.split(",")
-                sort_columns = []
-                sort_orders = []
-                for field in sort_fields:
-                    if field.startswith("-"):
-                        sort_columns.append(field[1:])
-                        sort_orders.append("desc")
-                    else:
-                        sort_columns.append(field)
                         sort_orders.append("asc")
->>>>>>> 2a42867f
 
             if self.select_schema is not None:
                 crud_data = await self.crud.get_multi(
@@ -682,11 +661,6 @@
                 response_model=response_model,
                 description=(
                     f"Read multiple {self.model.__name__} rows from the database.\n\n"
-<<<<<<< HEAD
-                    f"- Use page & itemsPerPage for paginated results\n"
-                    f"- Use offset & limit for specific ranges\n"
-                    f"- Use sort for sorting the results (e.g., 'name,-age')\n"
-=======
                     f"**Pagination Options:**\n"
                     f"- Use `page` & `itemsPerPage` for paginated results\n"
                     f"- Use `offset` & `limit` for specific ranges\n\n"
@@ -695,7 +669,6 @@
                     f"- Format: `field1,-field2` (comma-separated, `-` prefix for descending)\n"
                     f"- Examples: `name` (ascending), `-age` (descending), `name,-age` (mixed)\n\n"
                     f"**Response Format:**\n"
->>>>>>> 2a42867f
                     f"- Returns paginated response when using page/itemsPerPage\n"
                     f"- Returns simple list response when using offset/limit"
                 ),
