--- conflicted
+++ resolved
@@ -375,11 +375,8 @@
         Args:
             db: The database session to use for the operation.
             schema_to_select: Optional Pydantic schema for selecting specific columns.
-<<<<<<< HEAD
             return_as_model: If True, converts the fetched data to Pydantic models based on schema_to_select. Defaults to False.
-=======
             one_or_none: Flag to get strictly one or no result. Multiple results are not allowed.
->>>>>>> 427806e3
             **kwargs: Filters to apply to the query, using field names for direct matches or appending comparison operators for advanced queries.
 
         Raises:
